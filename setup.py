#!/usr/bin/env python

from setuptools import setup, find_packages

with open("README.md", "rt") as fh:
    long_description = fh.read()

dependencies = [
<<<<<<< HEAD
    "chia-blockchain@git+https://github.com/Chia-Network/chia-blockchain.git@main#6259643c367f84f699bc7781c4c567f153e7a0a6",  # noqa
=======
    "chia-blockchain@git+https://github.com/Chia-Network/chia-blockchain.git@main#de5ed625bf93dfc52bed9d1fc160b376ace18fa2",  # noqa
>>>>>>> 12099982
    "clvm_tools_rs==0.1.7",
    "click==7.1.2",
    "segno==1.4.1",
]

dev_dependencies = [
    "flake8",
    "mypy",
    "black==21.12b0",
    "pytest",
    "pytest-asyncio",
    "pytest-env",
]

setup(
    name="chia_internal_custody",
    version="0.0.1",
    packages=find_packages(exclude=("tests",)),
    author="Quexington",
    entry_points={
        "console_scripts": ["cic = cic.cli.main:main"],
    },
    package_data={
        "": ["*.clvm.hex", "*.clsp.hex"],
    },
    author_email="m.hauff@chia.net",
    setup_requires=["setuptools_scm"],
    install_requires=dependencies,
    url="https://github.com/Chia-Network/internal-custody",
    license="https://opensource.org/licenses/Apache-2.0",
    description="Custody puzzles and CLI tailored to Chia Network's business and security requirements",
    long_description=long_description,
    long_description_content_type="text/markdown",
    classifiers=[
        "Programming Language :: Python :: 3",
        "Programming Language :: Python :: 3.6",
        "Programming Language :: Python :: 3.7",
        "Programming Language :: Python :: 3.8",
        "Programming Language :: Python :: 3.9",
        "License :: OSI Approved :: Apache Software License",
        "Topic :: Security :: Cryptography",
    ],
    extras_require=dict(
        dev=dev_dependencies,
    ),
    project_urls={
        "Bug Reports": "https://github.com/Chia-Network/internal-custody",
        "Source": "https://github.com/Chia-Network/internal-custody",
    },
)<|MERGE_RESOLUTION|>--- conflicted
+++ resolved
@@ -6,11 +6,7 @@
     long_description = fh.read()
 
 dependencies = [
-<<<<<<< HEAD
-    "chia-blockchain@git+https://github.com/Chia-Network/chia-blockchain.git@main#6259643c367f84f699bc7781c4c567f153e7a0a6",  # noqa
-=======
     "chia-blockchain@git+https://github.com/Chia-Network/chia-blockchain.git@main#de5ed625bf93dfc52bed9d1fc160b376ace18fa2",  # noqa
->>>>>>> 12099982
     "clvm_tools_rs==0.1.7",
     "click==7.1.2",
     "segno==1.4.1",
